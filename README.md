--- conflicted
+++ resolved
@@ -1,59 +1,3 @@
-<<<<<<< HEAD
-# MoneyMate
-
-MoneyMate is a Python-based data layer and application toolkit for personal finance management. It provides a thread-safe, versioned SQLite backend with entity managers for users, categories, contacts, expenses, and transactions. It includes authentication with roles (user/admin), auditing of access events, deterministic listings with pagination and filtering, balance analytics, and structured logging. This repository also provide a Tkinter GUI (with matplotlib charts) built on the same backend.
-
-## Overview
-
-MoneyMate offers a modular, testable data layer designed to be embedded in applications or used from scripts. Its architecture centers on:
-- A process-wide, thread-safe API manager wrapping a versioned SQLite database
-- Entity-specific managers handling CRUD with strict validation and consistent semantics
-- Deterministic listings to make UI and testing predictable
-- Optional GUI features (branch: gui), integrating with the same API layer
-- Packaging and CI/release automation to distribute wheels and source archives
-
-## Features
-
-- Thread-safe API manager with safe database path switching
-- Authentication and roles
-  - User registration, login/logout
-  - Role management (user/admin)
-  - Admin registration policy (academic/testing only)
-- Auditing
-  - Best-effort access logs for login/logout, failed_login, password_change, password_reset
-- Deterministic listings and search
-  - Expenses/Transactions: ordered by date DESC, id DESC
-  - Contacts/Categories: ordered by name ASC
-  - Case-insensitive expense search by title/category
-- Pagination and filtering
-  - limit, offset for listings
-  - date_from, date_to for time-bounded queries
-- Categories and expenses semantics
-  - No hard DB foreign key on expenses.category_id
-  - Ownership enforced in application logic
-  - category_id preserved after category deletion (per tests/specs)
-- CRUD semantics
-  - Partial updates with patch-like behavior
-  - Idempotent deletes with explicit deleted counts
-- Balances and analytics
-  - Net balance calculation
-  - Per-contact balance summaries from sender perspective
-  - Detailed breakdowns for analytics
-- Database and schema
-  - Versioned schema baseline and non-destructive migration scaffold
-  - Constraints and indexes for integrity/performance
-  - sqlite3.Row factory, WAL + synchronous=NORMAL best-effort tuning
-- Logging and observability
-  - Structured, consistent logging across modules
-  - Root logging opt-in via MONEYMATE_CONFIGURE_LOGGING
-- Tests
-  - pytest-based test suite
-
-
-## Repository Structure
-
-Top-level:
-=======
 # Python project template
 
 A simple template of a Python project, with a rigid file structure, and predisposition for unit testing and release on PyPi.
@@ -110,7 +54,6 @@
 │       └── release.yml
 ├── renovate.json
 └── .gitignore
->>>>>>> 4f30cee0
 ```
 artifact/
 ├─ MoneyMate/
