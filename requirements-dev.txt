--- conflicted
+++ resolved
@@ -1,13 +1,5 @@
 # Packaging / distribution
 build>=0.6.0
 twine>=3.4.2
-<<<<<<< HEAD
-
-# Testing (dev-only)
 pytest
-
-# Include runtime dependencies (must be on its own line)
-=======
-pytest
->>>>>>> 4f30cee0
 -r requirements.txt